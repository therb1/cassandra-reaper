# Copyright 2017-2019 The Last Pickle Ltd
#
# Licensed under the Apache License, Version 2.0 (the "License");
# you may not use this file except in compliance with the License.
# You may obtain a copy of the License at
#
#     http://www.apache.org/licenses/LICENSE-2.0
#
# Unless required by applicable law or agreed to in writing, software
# distributed under the License is distributed on an "AS IS" BASIS,
# WITHOUT WARRANTIES OR CONDITIONS OF ANY KIND, either express or implied.
# See the License for the specific language governing permissions and
# limitations under the License.

# Java Maven CircleCI 2.0 configuration file
#
# Check https://circleci.com/docs/2.0/language-java/ for more details
#
version: 2
aliases:
  - &default_job
      docker:
        # specify the version you desire here
        - image: circleci/openjdk:8-jdk-node-browsers
          environment:
            LOCAL_JMX: no
            NODES_PER_DC: 2

      steps:
        - checkout
        - run:
            name: Install System Dependencies
            command: |
                sudo apt-get update -qq
                sudo apt-get install -y libjna-java python-dev python-pip libyaml-dev nodejs
                sudo pip install pyYaml ccm
                sudo npm install -g bower > /dev/null

        # Download and cache dependencies
        - restore_cache:
            keys:
            - v1-dependencies-{{ checksum "pom.xml" }}
            # fallback to using the latest cache if no exact match is found
            - v1-dependencies-

        - run:
            name: Download dependencies
            command: |
              mvn -B dependency:go-offline
              ccm create test_1_2 --no-switch -v 1.2.19
              ccm create test_2_0 --no-switch -v 2.0.17
              ccm create test_2_1 --no-switch -v 2.1.20
              ccm create test_2_2 --no-switch -v 2.2.13
              ccm create test_3_0 --no-switch -v 3.0.17
              ccm create test_3_11 --no-switch -v 3.11.3

        - save_cache:
            paths:
              - ~/.m2
              - ~/.ccm/repository
            key: v1-dependencies-{{ checksum "pom.xml" }}

        - run:
            name: Start ccm and run tests
            command: |
                set -x
                mkdir -p ~/.local
<<<<<<< HEAD
                if [[ ${JOB_COMMAND} != *"ReaperCassandraSidecarIT"* ]];then
                  # jmx password should only be set if we're not in sidecar mode
                  cp src/ci/jmxremote.password ~/.local/jmxremote.password
                  touch ~/.local/jmxremote.blank.password
                  chmod 400 ~/.local/jmxremote*.password
                  cat /usr/lib/jvm/java-8-openjdk-amd64/jre/lib/management/jmxremote.access
                  sudo chmod 777 /usr/lib/jvm/java-8-openjdk-amd64/jre/lib/management/jmxremote.access
                  echo "cassandra     readwrite" >> /usr/lib/jvm/java-8-openjdk-amd64/jre/lib/management/jmxremote.access
                  cat /usr/lib/jvm/java-8-openjdk-amd64/jre/lib/management/jmxremote.access
                fi
=======
                cp src/ci/jmxremote.password ~/.local/jmxremote.password
                touch ~/.local/jmxremote.blank.password
                chmod 400 ~/.local/jmxremote*.password
                cat /usr/lib/jvm/java-8-openjdk-amd64/jre/lib/management/jmxremote.access
                sudo chmod 777 /usr/lib/jvm/java-8-openjdk-amd64/jre/lib/management/jmxremote.access
                echo "cassandra     readwrite" >> /usr/lib/jvm/java-8-openjdk-amd64/jre/lib/management/jmxremote.access
                cat /usr/lib/jvm/java-8-openjdk-amd64/jre/lib/management/jmxremote.access
                # Second possible location for the file
                cat /usr/local/openjdk-8/jre/lib/management/jmxremote.access
                sudo chmod 777 /usr/local/openjdk-8/jre/lib/management/jmxremote.access
                echo "cassandra     readwrite" >> /usr/local/openjdk-8/jre/lib/management/jmxremote.access
                cat /usr/local/openjdk-8/jre/lib/management/jmxremote.access
>>>>>>> 8c8f93bb
                ccm create test -v $CASSANDRA_VERSION
                ccm populate --vnodes -n $NODES_PER_DC:$NODES_PER_DC
                for i in `seq 1 $(($NODES_PER_DC *2))` ; do
                  if [[ ${JOB_COMMAND} != *"ReaperCassandraSidecarIT"* ]];then
                    # jmx password should only be set if we're not in sidecar mode
                    sed -i 's/LOCAL_JMX=yes/LOCAL_JMX=no/' ~/.ccm/test/node$i/conf/cassandra-env.sh
                    if [ "$i" -gt "$NODES_PER_DC" ] && [ echo "$CUCUMBER_OPTIONS" | grep -q '~@all_nodes_reachable' ] ; then
                      # scenarios that are not tagged with @all_nodes_reachable will be tested with an unreachable DC2
                      sed -i 's/etc\/cassandra\/jmxremote.password/home\/circleci\/.local\/jmxremote.blank.password/' ~/.ccm/test/node$i/conf/cassandra-env.sh
                    else
                      sed -i 's/etc\/cassandra\/jmxremote.password/home\/circleci\/.local\/jmxremote.password/' ~/.ccm/test/node$i/conf/cassandra-env.sh
                    fi
                  else
                    sed -i 's/jmxremote.authenticate=true/jmxremote.authenticate=false/' ~/.ccm/test/node$i/conf/cassandra-env.sh
                  fi
                  if echo "$CASSANDRA_VERSION" | grep -q "trunk" ; then
                    sed -i 's/#MAX_HEAP_SIZE="4G"/MAX_HEAP_SIZE="200m"/' ~/.ccm/test/node$i/conf/cassandra-env.sh
                  else
                    sed -i 's/#MAX_HEAP_SIZE="4G"/MAX_HEAP_SIZE="136m"/' ~/.ccm/test/node$i/conf/cassandra-env.sh
                  fi
                  sed -i 's/#HEAP_NEWSIZE="800M"/HEAP_NEWSIZE="112M"/' ~/.ccm/test/node$i/conf/cassandra-env.sh
                  sed -i 's/_timeout_in_ms:.*/_timeout_in_ms: 60000/' ~/.ccm/test/node$i/conf/cassandra.yaml
                  sed -i 's/cross_node_timeout: false/cross_node_timeout: true/' ~/.ccm/test/node$i/conf/cassandra.yaml
                  sed -i 's/concurrent_reads: 32/concurrent_reads: 4/' ~/.ccm/test/node$i/conf/cassandra.yaml
                  sed -i 's/concurrent_writes: 32/concurrent_writes: 4/' ~/.ccm/test/node$i/conf/cassandra.yaml
                  sed -i 's/concurrent_counter_writes: 32/concurrent_counter_writes: 4/' ~/.ccm/test/node$i/conf/cassandra.yaml
                  sed -i 's/num_tokens: 256/num_tokens: 4/' ~/.ccm/test/node$i/conf/cassandra.yaml
                  sed -i 's/auto_snapshot: true/auto_snapshot: false/' ~/.ccm/test/node$i/conf/cassandra.yaml
                  sed -i 's/enable_materialized_views: true/enable_materialized_views: false/' ~/.ccm/test/node$i/conf/cassandra.yaml
                  sed -i 's/internode_compression: dc/internode_compression: none/' ~/.ccm/test/node$i/conf/cassandra.yaml
                  echo 'phi_convict_threshold: 16' >> ~/.ccm/test/node$i/conf/cassandra.yaml
                  sed -i 's/# file_cache_size_in_mb: 512/file_cache_size_in_mb: 1/' ~/.ccm/test/node$i/conf/cassandra.yaml
                  if  echo "$CASSANDRA_VERSION" | grep -q "trunk"  ; then
                    sed -i 's/start_rpc: true//' ~/.ccm/test/node$i/conf/cassandra.yaml
                    echo '-Dcassandra.max_local_pause_in_ms=15000' >> ~/.ccm/test/node$i/conf/jvm-server.options
                  else
                    sed -i 's/start_rpc: true/start_rpc: false/' ~/.ccm/test/node$i/conf/cassandra.yaml
                  fi
                  echo 'JAVA_OPTS="$JAVA_OPTS -Dcassandra.available_processors=2"' >> ~/.ccm/test/node$i/conf/cassandra-env.sh
                done
                mvn install -B -DskipTests
                ccm start -v
                ccm status
                ccm checklogerror
                sh -c '$JOB_COMMAND'

        - run:
            name: Log errors
            command: |
                ccm checklogerror
                cat target/rat.txt

        - store_test_results:
            path: src/server/target/surefire-reports

jobs:

    build:
      docker:
        - image: circleci/openjdk:8-jdk-node-browsers
      steps:
        - checkout
        - run:
            name: Install System Dependencies
            command: |
                sudo apt-get update -qq
                sudo apt-get install -y libjna-java python-dev python-pip libyaml-dev nodejs
                sudo pip install pyYaml ccm
                sudo npm install -g bower > /dev/null
        - restore_cache:
            keys:
            - v1-dependencies-{{ checksum "pom.xml" }}
        - run: mvn -B dependency:go-offline
        - save_cache:
            paths:
              - ~/.m2
              - ~/.ccm/repository
            key: v1-dependencies-{{ checksum "pom.xml" }}
        - run:
            command: |
                MAVEN_OPTS="-Xmx384m" mvn -B install
                mvn -B surefire:test -Dtest=ReaperShiroIT
    c_1-2_memory:
      environment:
        CASSANDRA_VERSION: 1.2.19
        CUCUMBER_OPTIONS: "-t ~@cassandra_2_1_onwards -t ~@cassandra_4_0_onwards -t ~@all_nodes_reachable"
        JOB_COMMAND: mvn -B surefire:test -DsurefireArgLine="-Xmx256m" -Dtest=ReaperIT
      <<: *default_job
    c_1-2_h2:
      environment:
        CASSANDRA_VERSION: 1.2.19
        CUCUMBER_OPTIONS: "-t ~@cassandra_2_1_onwards -t ~@cassandra_4_0_onwards -t ~@all_nodes_reachable"
        JOB_COMMAND: mvn -B surefire:test -DsurefireArgLine="-Xmx256m" -Dtest=ReaperH2IT
      <<: *default_job
    c_2-0_memory:
      environment:
        CASSANDRA_VERSION: 2.0.17
        CUCUMBER_OPTIONS: "-t ~@cassandra_2_1_onwards -t ~@cassandra_4_0_onwards -t ~@all_nodes_reachable"
        JOB_COMMAND: mvn -B surefire:test -DsurefireArgLine="-Xmx256m" -Dtest=ReaperIT
      <<: *default_job
    c_2-0_h2:
      environment:
        CASSANDRA_VERSION: 2.0.17
        CUCUMBER_OPTIONS: "-t ~@cassandra_2_1_onwards -t ~@cassandra_4_0_onwards -t ~@all_nodes_reachable"
        JOB_COMMAND: mvn -B surefire:test -DsurefireArgLine="-Xmx256m" -Dtest=ReaperH2IT
      <<: *default_job
    c_2-1_memory:
      environment:
        CASSANDRA_VERSION: 2.1.20
        CUCUMBER_OPTIONS: "-t ~@cassandra_4_0_onwards -t ~@all_nodes_reachable"
        JOB_COMMAND: mvn -B surefire:test -DsurefireArgLine="-Xmx256m" -Dtest=ReaperIT
      <<: *default_job
    c_2-1_h2:
      environment:
        CASSANDRA_VERSION: 2.1.20
        CUCUMBER_OPTIONS: "-t ~@cassandra_4_0_onwards -t ~@all_nodes_reachable"
        JOB_COMMAND: mvn -B surefire:test -DsurefireArgLine="-Xmx256m" -Dtest=ReaperH2IT
      <<: *default_job
    c_2-1_one-reaper:
      environment:
        CASSANDRA_VERSION: 2.1.20
        CUCUMBER_OPTIONS: "-t ~@cassandra_4_0_onwards -t ~@all_nodes_reachable"
        JOB_COMMAND: mvn -B surefire:test -DsurefireArgLine="-Xmx256m" -Dtest=ReaperCassandraIT
      <<: *default_job
    c_2-1_two-reapers:
      environment:
        CASSANDRA_VERSION: 2.1.20
        CUCUMBER_OPTIONS: "-t ~@cassandra_4_0_onwards -t ~@all_nodes_reachable"
        JOB_COMMAND: mvn -B surefire:test -DsurefireArgLine="-Xmx384m" -Dtest=ReaperCassandraIT -Dgrim.reaper.min=2 -Dgrim.reaper.max=2
      <<: *default_job
    c_2-1_flapping-reapers:
      environment:
        CASSANDRA_VERSION: 2.1.20
        CUCUMBER_OPTIONS: "-t ~@cassandra_4_0_onwards -t ~@all_nodes_reachable"
        JOB_COMMAND: mvn -B surefire:test -DsurefireArgLine="-Xmx434m" -Dtest=ReaperCassandraIT -Dgrim.reaper.min=2 -Dgrim.reaper.max=4
      <<: *default_job
    c_2-1_one-reaper__all_nodes_reachable:
      environment:
        CASSANDRA_VERSION: 2.1.20
        CUCUMBER_OPTIONS: "-t ~@cassandra_4_0_onwards -t @all_nodes_reachable"
        JOB_COMMAND: mvn -B surefire:test -DsurefireArgLine="-Xmx384m" -Dtest=ReaperCassandraIT
      <<: *default_job
    c_2-1_two-reapers__all_nodes_reachable:
      environment:
        CASSANDRA_VERSION: 2.1.20
        CUCUMBER_OPTIONS: "-t ~@cassandra_4_0_onwards -t @all_nodes_reachable"
        JOB_COMMAND: mvn -B surefire:test -DsurefireArgLine="-Xmx384m" -Dtest=ReaperCassandraIT -Dgrim.reaper.min=2 -Dgrim.reaper.max=2
      <<: *default_job
    c_2-1_flapping-reapers__all_nodes_reachable:
      environment:
        CASSANDRA_VERSION: 2.1.20
        CUCUMBER_OPTIONS: "-t ~@cassandra_4_0_onwards -t @all_nodes_reachable"
        JOB_COMMAND: mvn -B surefire:test -DsurefireArgLine="-Xmx384m" -Dtest=ReaperCassandraIT -Dgrim.reaper.min=2 -Dgrim.reaper.max=4
      <<: *default_job
    c_2-1_sidecar:
      environment:
        CASSANDRA_VERSION: 2.1.20
        CUCUMBER_OPTIONS: "-t @sidecar -t ~@cassandra_4_0_onwards"
        JOB_COMMAND: mvn -B surefire:test -DsurefireArgLine="-Xmx416m" -Dtest=ReaperCassandraSidecarIT -Dgrim.reaper.min=4
      <<: *default_job
    c_2-1_upgrades:
      environment:
        CASSANDRA_VERSION: 2.1.20
        CUCUMBER_OPTIONS: "-t ~@all_nodes_reachable -t ~@cassandra_4_0_onwards"
        JOB_COMMAND: mvn -B -DsurefireArgLine="-Xmx384m" resources:testResources surefire:test -Pintegration-upgrade-tests -Dtest=ReaperCassandraIT
      <<: *default_job
    c_2-1_upgrades__all_nodes_reachable:
      environment:
        CASSANDRA_VERSION: 2.1.20
        CUCUMBER_OPTIONS: "-t @all_nodes_reachable -t ~@cassandra_4_0_onwards"
        JOB_COMMAND: mvn -B -DsurefireArgLine="-Xmx384m" resources:testResources surefire:test -Pintegration-upgrade-tests -Dtest=ReaperCassandraIT
      <<: *default_job
    c_2-2_memory:
      environment:
        CASSANDRA_VERSION: 2.2.13
        CUCUMBER_OPTIONS: "-t ~@cassandra_4_0_onwards -t ~@all_nodes_reachable"
        JOB_COMMAND: mvn -B surefire:test -DsurefireArgLine="-Xmx256m" -Dtest=ReaperIT
      <<: *default_job
    c_2-2_h2:
      environment:
        CASSANDRA_VERSION: 2.2.13
        CUCUMBER_OPTIONS: "-t ~@cassandra_4_0_onwards -t ~@all_nodes_reachable"
        JOB_COMMAND: mvn -B surefire:test -DsurefireArgLine="-Xmx256m" -Dtest=ReaperH2IT
      <<: *default_job
    c_2-2_one-reaper:
      environment:
        CASSANDRA_VERSION: 2.2.13
        CUCUMBER_OPTIONS: "-t ~@cassandra_4_0_onwards -t ~@all_nodes_reachable"
        JOB_COMMAND: mvn -B surefire:test -DsurefireArgLine="-Xmx256m" -Dtest=ReaperCassandraIT
      <<: *default_job
    c_2-2_two-reapers:
      environment:
        CASSANDRA_VERSION: 2.2.13
        CUCUMBER_OPTIONS: "-t ~@cassandra_4_0_onwards -t ~@all_nodes_reachable"
        JOB_COMMAND: mvn -B surefire:test -DsurefireArgLine="-Xmx384m" -Dtest=ReaperCassandraIT -Dgrim.reaper.min=2 -Dgrim.reaper.max=2
      <<: *default_job
    c_2-2_flapping-reapers:
      environment:
        CASSANDRA_VERSION: 2.2.13
        CUCUMBER_OPTIONS: "-t ~@cassandra_4_0_onwards -t ~@all_nodes_reachable"
        JOB_COMMAND: mvn -B surefire:test -DsurefireArgLine="-Xmx434m" -Dtest=ReaperCassandraIT -Dgrim.reaper.min=2 -Dgrim.reaper.max=4
      <<: *default_job
    c_2-2_one-reaper__all_nodes_reachable:
      environment:
        CASSANDRA_VERSION: 2.2.13
        CUCUMBER_OPTIONS: "-t ~@cassandra_4_0_onwards -t @all_nodes_reachable"
        JOB_COMMAND: mvn -B surefire:test -DsurefireArgLine="-Xmx384m" -Dtest=ReaperCassandraIT
      <<: *default_job
    c_2-2_two-reapers__all_nodes_reachable:
      environment:
        CASSANDRA_VERSION: 2.2.13
        CUCUMBER_OPTIONS: "-t ~@cassandra_4_0_onwards -t @all_nodes_reachable"
        JOB_COMMAND: mvn -B surefire:test -DsurefireArgLine="-Xmx384m" -Dtest=ReaperCassandraIT -Dgrim.reaper.min=2 -Dgrim.reaper.max=2
      <<: *default_job
    c_2-2_flapping-reapers__all_nodes_reachable:
      environment:
        CASSANDRA_VERSION: 2.2.13
        CUCUMBER_OPTIONS: "-t ~@cassandra_4_0_onwards -t @all_nodes_reachable"
        JOB_COMMAND: mvn -B surefire:test -DsurefireArgLine="-Xmx384m" -Dtest=ReaperCassandraIT -Dgrim.reaper.min=2 -Dgrim.reaper.max=4
      <<: *default_job
    c_2-2_sidecar:
      environment:
        CASSANDRA_VERSION: 2.2.13
        CUCUMBER_OPTIONS: "-t @sidecar -t ~@cassandra_4_0_onwards"
        JOB_COMMAND: mvn -B surefire:test -DsurefireArgLine="-Xmx416m" -Dtest=ReaperCassandraSidecarIT -Dgrim.reaper.min=4
      <<: *default_job
    c_2-2_upgrades:
      environment:
        CASSANDRA_VERSION: 2.2.13
        CUCUMBER_OPTIONS: "-t ~@all_nodes_reachable -t ~@cassandra_4_0_onwards"
        JOB_COMMAND: mvn -B -DsurefireArgLine="-Xmx384m" resources:testResources surefire:test -Pintegration-upgrade-tests -Dtest=ReaperCassandraIT
      <<: *default_job
    c_2-2_upgrades__all_nodes_reachable:
      environment:
        CASSANDRA_VERSION: 2.2.13
        CUCUMBER_OPTIONS: "-t @all_nodes_reachable -t ~@cassandra_4_0_onwards"
        JOB_COMMAND: mvn -B -DsurefireArgLine="-Xmx384m" resources:testResources surefire:test -Pintegration-upgrade-tests -Dtest=ReaperCassandraIT
      <<: *default_job
    c_3-0_memory:
      environment:
        CASSANDRA_VERSION: 3.0.17
        CUCUMBER_OPTIONS: "-t ~@cassandra_4_0_onwards -t ~@all_nodes_reachable"
        JOB_COMMAND: mvn -B surefire:test -DsurefireArgLine="-Xmx256m" -Dtest=ReaperIT
      <<: *default_job
    c_3-0_h2:
      environment:
        CASSANDRA_VERSION: 3.0.17
        CUCUMBER_OPTIONS: "-t ~@cassandra_4_0_onwards -t ~@all_nodes_reachable"
        JOB_COMMAND: mvn -B surefire:test -DsurefireArgLine="-Xmx256m" -Dtest=ReaperH2IT
      <<: *default_job
    c_3-0_one-reaper:
      environment:
        CASSANDRA_VERSION: 3.0.17
        CUCUMBER_OPTIONS: "-t ~@cassandra_4_0_onwards -t ~@all_nodes_reachable"
        JOB_COMMAND: mvn -B surefire:test -DsurefireArgLine="-Xmx256m" -Dtest=ReaperCassandraIT
      <<: *default_job
    c_3-0_two-reapers:
      environment:
        CASSANDRA_VERSION: 3.0.17
        CUCUMBER_OPTIONS: "-t ~@cassandra_4_0_onwards -t ~@all_nodes_reachable"
        JOB_COMMAND: mvn -B surefire:test -DsurefireArgLine="-Xmx384m" -Dtest=ReaperCassandraIT -Dgrim.reaper.min=2 -Dgrim.reaper.max=2
      <<: *default_job
    c_3-0_flapping-reapers:
      environment:
        CASSANDRA_VERSION: 3.0.17
        CUCUMBER_OPTIONS: "-t ~@cassandra_4_0_onwards -t ~@all_nodes_reachable"
        JOB_COMMAND: mvn -B surefire:test -DsurefireArgLine="-Xmx434m" -Dtest=ReaperCassandraIT -Dgrim.reaper.min=2 -Dgrim.reaper.max=4
      <<: *default_job
    c_3-0_one-reaper__all_nodes_reachable:
      environment:
        CASSANDRA_VERSION: 3.0.17
        CUCUMBER_OPTIONS: "-t ~@cassandra_4_0_onwards -t @all_nodes_reachable"
        JOB_COMMAND: mvn -B surefire:test -DsurefireArgLine="-Xmx384m" -Dtest=ReaperCassandraIT
      <<: *default_job
    c_3-0_two-reapers__all_nodes_reachable:
      environment:
        CASSANDRA_VERSION: 3.0.17
        CUCUMBER_OPTIONS: "-t ~@cassandra_4_0_onwards -t @all_nodes_reachable"
        JOB_COMMAND: mvn -B surefire:test -DsurefireArgLine="-Xmx384m" -Dtest=ReaperCassandraIT -Dgrim.reaper.min=2 -Dgrim.reaper.max=2
      <<: *default_job
    c_3-0_flapping-reapers__all_nodes_reachable:
      environment:
        CASSANDRA_VERSION: 3.0.17
        CUCUMBER_OPTIONS: "-t ~@cassandra_4_0_onwards -t @all_nodes_reachable"
        JOB_COMMAND: mvn -B surefire:test -DsurefireArgLine="-Xmx384m" -Dtest=ReaperCassandraIT -Dgrim.reaper.min=2 -Dgrim.reaper.max=4
      <<: *default_job
    c_3-0_sidecar:
      environment:
        CASSANDRA_VERSION: 3.0.17
        CUCUMBER_OPTIONS: "-t @sidecar -t ~@cassandra_4_0_onwards"
        JOB_COMMAND: mvn -B surefire:test -DsurefireArgLine="-Xmx416m" -Dtest=ReaperCassandraSidecarIT -Dgrim.reaper.min=4
      <<: *default_job
    c_3-0_upgrades:
      environment:
        CASSANDRA_VERSION: 3.0.17
        CUCUMBER_OPTIONS: "-t ~@all_nodes_reachable -t ~@cassandra_4_0_onwards"
        JOB_COMMAND: mvn -B -DsurefireArgLine="-Xmx384m" resources:testResources surefire:test -Pintegration-upgrade-tests -Dtest=ReaperCassandraIT
      <<: *default_job
    c_3-0_upgrades__all_nodes_reachable:
      environment:
        CASSANDRA_VERSION: 3.0.17
        CUCUMBER_OPTIONS: "-t @all_nodes_reachable -t ~@cassandra_4_0_onwards"
        JOB_COMMAND: mvn -B -DsurefireArgLine="-Xmx384m" resources:testResources surefire:test -Pintegration-upgrade-tests -Dtest=ReaperCassandraIT
      <<: *default_job
    c_3-11_memory:
      environment:
        CASSANDRA_VERSION: 3.11.3
        CUCUMBER_OPTIONS: "-t ~@cassandra_4_0_onwards -t ~@all_nodes_reachable"
        JOB_COMMAND: mvn -B surefire:test -DsurefireArgLine="-Xmx256m" -Dtest=ReaperIT
      <<: *default_job
    c_3-11_h2:
      environment:
        CASSANDRA_VERSION: 3.11.3
        CUCUMBER_OPTIONS: "-t ~@cassandra_4_0_onwards -t ~@all_nodes_reachable"
        JOB_COMMAND: mvn -B surefire:test -DsurefireArgLine="-Xmx256m" -Dtest=ReaperH2IT
      <<: *default_job
    c_3-11_one-reaper:
      environment:
        CASSANDRA_VERSION: 3.11.3
        CUCUMBER_OPTIONS: "-t ~@cassandra_4_0_onwards -t ~@all_nodes_reachable"
        JOB_COMMAND: mvn -B surefire:test -DsurefireArgLine="-Xmx256m" -Dtest=ReaperCassandraIT
      <<: *default_job
    c_3-11_two-reapers:
      environment:
        CASSANDRA_VERSION: 3.11.3
        CUCUMBER_OPTIONS: "-t ~@cassandra_4_0_onwards -t ~@all_nodes_reachable"
        JOB_COMMAND: mvn -B surefire:test -DsurefireArgLine="-Xmx384m" -Dtest=ReaperCassandraIT -Dgrim.reaper.min=2 -Dgrim.reaper.max=2
      <<: *default_job
    c_3-11_flapping-reapers:
      environment:
        CASSANDRA_VERSION: 3.11.3
        CUCUMBER_OPTIONS: "-t ~@cassandra_4_0_onwards -t ~@all_nodes_reachable -t @all_nodes_reachable"
        JOB_COMMAND: mvn -B surefire:test -DsurefireArgLine="-Xmx434m" -Dtest=ReaperCassandraIT -Dgrim.reaper.min=2 -Dgrim.reaper.max=4
      <<: *default_job
    c_3-11_one-reaper__all_nodes_reachable:
      environment:
        CASSANDRA_VERSION: 3.11.3
        CUCUMBER_OPTIONS: "-t ~@cassandra_4_0_onwards -t @all_nodes_reachable"
        JOB_COMMAND: mvn -B surefire:test -DsurefireArgLine="-Xmx384m" -Dtest=ReaperCassandraIT
      <<: *default_job
    c_3-11_two-reapers__all_nodes_reachable:
      environment:
        CASSANDRA_VERSION: 3.11.3
        CUCUMBER_OPTIONS: "-t ~@cassandra_4_0_onwards -t @all_nodes_reachable"
        JOB_COMMAND: mvn -B surefire:test -DsurefireArgLine="-Xmx384m" -Dtest=ReaperCassandraIT -Dgrim.reaper.min=2 -Dgrim.reaper.max=2
      <<: *default_job
    c_3-11_flapping-reapers__all_nodes_reachable:
      environment:
        CASSANDRA_VERSION: 3.11.3
        CUCUMBER_OPTIONS: "-t ~@cassandra_4_0_onwards -t @all_nodes_reachable"
        JOB_COMMAND: mvn -B surefire:test -DsurefireArgLine="-Xmx384m" -Dtest=ReaperCassandraIT -Dgrim.reaper.min=2 -Dgrim.reaper.max=4
      <<: *default_job
    c_3-11_sidecar:
      environment:
        CASSANDRA_VERSION: 3.11.3
        CUCUMBER_OPTIONS: "-t @sidecar -t ~@cassandra_4_0_onwards"
        JOB_COMMAND: mvn -B surefire:test -DsurefireArgLine="-Xmx416m" -Dtest=ReaperCassandraSidecarIT -Dgrim.reaper.min=4
      <<: *default_job
    c_3-11_upgrades:
      environment:
        CASSANDRA_VERSION: 3.11.3
        CUCUMBER_OPTIONS: "-t ~@all_nodes_reachable -t ~@cassandra_4_0_onwards"
        JOB_COMMAND: mvn -B -DsurefireArgLine="-Xmx384m" resources:testResources surefire:test -Pintegration-upgrade-tests -Dtest=ReaperCassandraIT
      <<: *default_job
    c_3-11_upgrades__all_nodes_reachable:
      environment:
        CASSANDRA_VERSION: 3.11.3
        CUCUMBER_OPTIONS: "-t @all_nodes_reachable -t ~@cassandra_4_0_onwards"
        JOB_COMMAND: mvn -B -DsurefireArgLine="-Xmx384m" resources:testResources surefire:test -Pintegration-upgrade-tests -Dtest=ReaperCassandraIT
      <<: *default_job
    c_4-0_memory:
      environment:
        CASSANDRA_VERSION: github:apache/trunk
        NODES_PER_DC: 1
        CUCUMBER_OPTIONS: "-t ~@all_nodes_reachable"
        JOB_COMMAND: mvn surefire:test -B -DsurefireArgLine="-Xmx256m" -Dtest=ReaperIT
      <<: *default_job
    c_4-0_h2:
      environment:
        CASSANDRA_VERSION: github:apache/trunk
        NODES_PER_DC: 1
        CUCUMBER_OPTIONS: "-t ~@all_nodes_reachable"
        JOB_COMMAND: mvn surefire:test -B -DsurefireArgLine="-Xmx256m" -Dtest=ReaperH2IT
      <<: *default_job
    c_4-0_one-reaper:
      environment:
        CASSANDRA_VERSION: github:apache/trunk
        NODES_PER_DC: 1
        CUCUMBER_OPTIONS: "-t ~@all_nodes_reachable"
        JOB_COMMAND: mvn -B surefire:test -DsurefireArgLine="-Xmx256m" -Dtest=ReaperCassandraIT
      <<: *default_job
    c_4-0_two-reapers:
      environment:
        CASSANDRA_VERSION: github:apache/trunk
        NODES_PER_DC: 1
        CUCUMBER_OPTIONS: "-t ~@all_nodes_reachable"
        JOB_COMMAND: mvn -B surefire:test -DsurefireArgLine="-Xmx256m" -Dtest=ReaperCassandraIT -Dgrim.reaper.min=2 -Dgrim.reaper.max=2
      <<: *default_job
    c_4-0_flapping-reapers:
      environment:
        CASSANDRA_VERSION: github:apache/trunk
        NODES_PER_DC: 1
        CUCUMBER_OPTIONS: "-t ~@all_nodes_reachable"
        JOB_COMMAND: mvn -B surefire:test -DsurefireArgLine="-Xmx434m" -Dtest=ReaperCassandraIT -Dgrim.reaper.min=2 -Dgrim.reaper.max=4
      <<: *default_job
    c_4-0_one-reaper__all_nodes_reachable:
      environment:
        CASSANDRA_VERSION: github:apache/trunk
        NODES_PER_DC: 1
        CUCUMBER_OPTIONS: "-t @all_nodes_reachable"
        JOB_COMMAND: mvn -B surefire:test -DsurefireArgLine="-Xmx256m" -Dtest=ReaperCassandraIT
      <<: *default_job
    c_4-0_two-reapers__all_nodes_reachable:
      environment:
        CASSANDRA_VERSION: github:apache/trunk
        NODES_PER_DC: 1
        CUCUMBER_OPTIONS: "-t @all_nodes_reachable"
        JOB_COMMAND: mvn -B surefire:test -DsurefireArgLine="-Xmx256m" -Dtest=ReaperCassandraIT -Dgrim.reaper.min=2 -Dgrim.reaper.max=2
      <<: *default_job
    c_4-0_flapping-reapers__all_nodes_reachable:
      environment:
        CASSANDRA_VERSION: github:apache/trunk
        NODES_PER_DC: 1
        CUCUMBER_OPTIONS: "-t @all_nodes_reachable"
        JOB_COMMAND: mvn -B surefire:test -DsurefireArgLine="-Xmx256m" -Dtest=ReaperCassandraIT -Dgrim.reaper.min=2 -Dgrim.reaper.max=4
      <<: *default_job
    c_4-0_sidecar:
      environment:
        CASSANDRA_VERSION: github:apache/trunk
        NODES_PER_DC: 1
        CUCUMBER_OPTIONS: "-t @sidecar"
        JOB_COMMAND: mvn -B surefire:test -DsurefireArgLine="-Xmx256m" -Dtest=ReaperCassandraSidecarIT -Dgrim.reaper.min=2
      <<: *default_job
    c_4-0_upgrades:
      environment:
        CASSANDRA_VERSION: github:apache/trunk
        NODES_PER_DC: 1
        CUCUMBER_OPTIONS: "-t ~@all_nodes_reachable"
        JOB_COMMAND: mvn -B -DsurefireArgLine="-Xmx256m" resources:testResources surefire:test -Pintegration-upgrade-tests -Dtest=ReaperCassandraIT
      <<: *default_job
    c_4-0_upgrades__all_nodes_reachable:
      environment:
        CASSANDRA_VERSION: github:apache/trunk
        NODES_PER_DC: 1
        CUCUMBER_OPTIONS: "-t @all_nodes_reachable"
        JOB_COMMAND: mvn -B -DsurefireArgLine="-Xmx256m" resources:testResources surefire:test -Pintegration-upgrade-tests -Dtest=ReaperCassandraIT
      <<: *default_job
workflows:
  version: 2
  build_and_test:
    jobs:
      - build
      - c_1-2_memory:
          requires:
            - build
      - c_1-2_h2:
          requires:
            - build
            - c_1-2_memory
      - c_2-0_memory:
          requires:
            - build
      - c_2-0_h2:
          requires:
            - build
            - c_2-0_memory
      - c_2-1_memory:
          requires:
            - build
      - c_2-1_h2:
          requires:
            - build
            - c_2-1_memory
      - c_2-1_one-reaper:
          requires:
            - build
            - c_2-1_memory
      - c_2-1_two-reapers:
          requires:
            - build
            - c_2-1_memory
            - c_2-1_one-reaper
      - c_2-1_flapping-reapers:
          requires:
            - build
            - c_2-1_memory
            - c_2-1_one-reaper
            - c_2-1_two-reapers
      - c_2-1_one-reaper__all_nodes_reachable:
          requires:
            - build
            - c_2-1_memory
      - c_2-1_two-reapers__all_nodes_reachable:
          requires:
            - build
            - c_2-1_memory
            - c_2-1_one-reaper__all_nodes_reachable
      - c_2-1_flapping-reapers__all_nodes_reachable:
          requires:
            - build
            - c_2-1_memory
            - c_2-1_one-reaper__all_nodes_reachable
            - c_2-1_two-reapers__all_nodes_reachable
      - c_2-1_sidecar:
          requires:
            - build
            - c_2-1_memory
            - c_2-1_one-reaper
# Upgrade Integration Tests are broken due to classloading issues around org.glassfish.jersey.internal.spi.AutoDiscoverable
#      - c_2-1_upgrades:
#          requires:
#            - build
#            - c_2-1_one-reaper
#      - c_2-1_upgrades__all_nodes_reachable:
#          requires:
#            - build
#            - c_2-1_upgrades
      - c_2-2_memory:
          requires:
            - build
      - c_2-2_h2:
          requires:
            - build
            - c_2-2_memory
      - c_2-2_one-reaper:
          requires:
            - build
            - c_2-2_memory
      - c_2-2_two-reapers:
          requires:
            - build
            - c_2-2_memory
            - c_2-2_one-reaper
      - c_2-2_flapping-reapers:
          requires:
            - build
            - c_2-2_memory
            - c_2-2_one-reaper
            - c_2-2_two-reapers
      - c_2-2_one-reaper__all_nodes_reachable:
          requires:
            - build
            - c_2-2_memory
      - c_2-2_two-reapers__all_nodes_reachable:
          requires:
            - build
            - c_2-2_memory
            - c_2-2_one-reaper__all_nodes_reachable
      - c_2-2_flapping-reapers__all_nodes_reachable:
          requires:
            - build
            - c_2-2_memory
            - c_2-2_one-reaper__all_nodes_reachable
            - c_2-2_two-reapers__all_nodes_reachable
      - c_2-2_sidecar:
          requires:
            - build
            - c_2-2_memory
            - c_2-2_one-reaper
# Upgrade Integration Tests are broken due to classloading issues around org.glassfish.jersey.internal.spi.AutoDiscoverable
#      - c_2-2_upgrades:
#          requires:
#            - build
#            - c_2-2_one-reaper
#      - c_2-2_upgrades__all_nodes_reachable:
#          requires:
#            - build
#            - c_2-2_upgrades
      - c_3-0_memory:
          requires:
            - build
      - c_3-0_h2:
          requires:
            - build
            - c_3-0_memory
      - c_3-0_one-reaper:
          requires:
            - build
            - c_3-0_memory
      - c_3-0_two-reapers:
          requires:
            - build
            - c_3-0_memory
            - c_3-0_one-reaper
      - c_3-0_flapping-reapers:
          requires:
            - build
            - c_3-0_memory
            - c_3-0_one-reaper
            - c_3-0_two-reapers
      - c_3-0_one-reaper__all_nodes_reachable:
          requires:
            - build
            - c_3-0_memory
      - c_3-0_two-reapers__all_nodes_reachable:
          requires:
            - build
            - c_3-0_memory
            - c_3-0_one-reaper__all_nodes_reachable
      - c_3-0_flapping-reapers__all_nodes_reachable:
          requires:
            - build
            - c_3-0_memory
            - c_3-0_one-reaper__all_nodes_reachable
            - c_3-0_two-reapers__all_nodes_reachable
      - c_3-0_sidecar:
          requires:
            - build
            - c_3-0_memory
            - c_3-0_one-reaper
# Upgrade Integration Tests are broken due to classloading issues around org.glassfish.jersey.internal.spi.AutoDiscoverable
#      - c_3-0_upgrades:
#          requires:
#            - build
#            - c_3-0_one-reaper
#      - c_3-0_upgrades__all_nodes_reachable:
#          requires:
#            - build
#            - c_3-0_upgrades
      - c_3-11_memory:
          requires:
            - build
      - c_3-11_h2:
          requires:
            - build
            - c_3-11_memory
      - c_3-11_one-reaper:
          requires:
            - build
            - c_3-11_memory
      - c_3-11_two-reapers:
          requires:
            - build
            - c_3-11_memory
            - c_3-11_one-reaper
      - c_3-11_flapping-reapers:
          requires:
            - build
            - c_3-11_memory
            - c_3-11_one-reaper
            - c_3-11_two-reapers
      - c_3-11_one-reaper__all_nodes_reachable:
          requires:
            - build
            - c_3-11_memory
      - c_3-11_two-reapers__all_nodes_reachable:
          requires:
            - build
            - c_3-11_memory
            - c_3-11_one-reaper__all_nodes_reachable
      - c_3-11_flapping-reapers__all_nodes_reachable:
          requires:
            - build
            - c_3-11_memory
            - c_3-11_one-reaper__all_nodes_reachable
            - c_3-11_two-reapers__all_nodes_reachable
      - c_3-11_sidecar:
          requires:
            - build
            - c_3-11_memory
            - c_3-11_one-reaper
# Upgrade Integration Tests are broken due to classloading issues around org.glassfish.jersey.internal.spi.AutoDiscoverable
#      - c_3-11_upgrades:
#          requires:
#            - build
#            - c_3-11_one-reaper
#      - c_3-11_upgrades__all_nodes_reachable:
#          requires:
#            - build
#            - c_3-11_upgrades
      - c_4-0_memory:
          requires:
            - build
      - c_4-0_h2:
          requires:
            - build
            - c_4-0_memory
      - c_4-0_one-reaper:
          requires:
            - build
            - c_4-0_memory
      - c_4-0_two-reapers:
          requires:
            - build
            - c_4-0_memory
            - c_4-0_one-reaper
      - c_4-0_one-reaper__all_nodes_reachable:
          requires:
            - build
            - c_4-0_memory
      - c_4-0_two-reapers__all_nodes_reachable:
          requires:
            - build
            - c_4-0_memory
            - c_4-0_one-reaper__all_nodes_reachable
      - c_4-0_sidecar:
          requires:
            - build
            - c_4-0_memory
            - c_4-0_one-reaper
# FIXME -- the following requires more memory than free OSS CircleCI offers
      - c_4-0_flapping-reapers__all_nodes_reachable:
          requires:
            - build
            - c_4-0_memory
            - c_4-0_one-reaper__all_nodes_reachable
            - c_4-0_two-reapers__all_nodes_reachable
      - c_4-0_flapping-reapers:
          requires:
            - build
            - c_4-0_memory
            - c_4-0_one-reaper
            - c_4-0_two-reapers
# Upgrade Integration Tests are broken due to classloading issues around org.glassfish.jersey.internal.spi.AutoDiscoverable
#      - c_4-0_upgrades:
#          requires:
#            - build
#            - c_4-0_one-reaper
#      - c_4-0_upgrades__all_nodes_reachable:
#          requires:
#            - build
#            - c_4-0_upgrades

notify:
  webhooks:
    # A list of hook hashes, containing the url field
    # gitter hook
    - url: https://webhooks.gitter.im/e/5ef39c9d96700ef6954d
<|MERGE_RESOLUTION|>--- conflicted
+++ resolved
@@ -65,7 +65,6 @@
             command: |
                 set -x
                 mkdir -p ~/.local
-<<<<<<< HEAD
                 if [[ ${JOB_COMMAND} != *"ReaperCassandraSidecarIT"* ]];then
                   # jmx password should only be set if we're not in sidecar mode
                   cp src/ci/jmxremote.password ~/.local/jmxremote.password
@@ -75,21 +74,12 @@
                   sudo chmod 777 /usr/lib/jvm/java-8-openjdk-amd64/jre/lib/management/jmxremote.access
                   echo "cassandra     readwrite" >> /usr/lib/jvm/java-8-openjdk-amd64/jre/lib/management/jmxremote.access
                   cat /usr/lib/jvm/java-8-openjdk-amd64/jre/lib/management/jmxremote.access
+                  # Second possible location for the file
+                  cat /usr/local/openjdk-8/jre/lib/management/jmxremote.access
+                  sudo chmod 777 /usr/local/openjdk-8/jre/lib/management/jmxremote.access
+                  echo "cassandra     readwrite" >> /usr/local/openjdk-8/jre/lib/management/jmxremote.access
+                  cat /usr/local/openjdk-8/jre/lib/management/jmxremote.access
                 fi
-=======
-                cp src/ci/jmxremote.password ~/.local/jmxremote.password
-                touch ~/.local/jmxremote.blank.password
-                chmod 400 ~/.local/jmxremote*.password
-                cat /usr/lib/jvm/java-8-openjdk-amd64/jre/lib/management/jmxremote.access
-                sudo chmod 777 /usr/lib/jvm/java-8-openjdk-amd64/jre/lib/management/jmxremote.access
-                echo "cassandra     readwrite" >> /usr/lib/jvm/java-8-openjdk-amd64/jre/lib/management/jmxremote.access
-                cat /usr/lib/jvm/java-8-openjdk-amd64/jre/lib/management/jmxremote.access
-                # Second possible location for the file
-                cat /usr/local/openjdk-8/jre/lib/management/jmxremote.access
-                sudo chmod 777 /usr/local/openjdk-8/jre/lib/management/jmxremote.access
-                echo "cassandra     readwrite" >> /usr/local/openjdk-8/jre/lib/management/jmxremote.access
-                cat /usr/local/openjdk-8/jre/lib/management/jmxremote.access
->>>>>>> 8c8f93bb
                 ccm create test -v $CASSANDRA_VERSION
                 ccm populate --vnodes -n $NODES_PER_DC:$NODES_PER_DC
                 for i in `seq 1 $(($NODES_PER_DC *2))` ; do
